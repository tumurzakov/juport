"""Application configuration."""
from pydantic_settings import BaseSettings
from typing import Optional


class Settings(BaseSettings):
    """Application settings."""
    
    # Database
    database_url: str = "mysql+aiomysql://user:password@localhost:3306/juport"
    
    # Jupyter Lab
    jupyter_notebooks_path: str = "data/notebooks"
    jupyter_output_path: str = "data/outputs"
    
    # Application
    debug: bool = True
    host: str = "0.0.0.0"
    port: int = 8000
    secret_key: str = "your-secret-key-here"
    
    # Scheduler
    scheduler_interval: int = 60  # seconds
    
<<<<<<< HEAD
    # LDAP Configuration
    ldap_server: Optional[str] = None
    ldap_port: Optional[str] = None
    ldap_use_ssl: Optional[str] = None
    ldap_user_search_base: Optional[str] = None
    ldap_user_search_filter: Optional[str] = None
    ldap_bind_dn: Optional[str] = None
    ldap_bind_password: Optional[str] = None
=======
    # LDAP Authentication (optional)
    ldap_server: Optional[str] = None
    ldap_port: int = 389
    ldap_use_ssl: bool = False
    ldap_base_dn: Optional[str] = None
    ldap_user_dn_template: Optional[str] = None
    ldap_bind_dn: Optional[str] = None
    ldap_bind_password: Optional[str] = None
    ldap_user_search_base: Optional[str] = None
    ldap_user_search_filter: Optional[str] = None
    ldap_group_search_base: Optional[str] = None
    ldap_group_search_filter: Optional[str] = None
>>>>>>> 60f0e160
    
    class Config:
        env_file = ".env"
        case_sensitive = False


settings = Settings()<|MERGE_RESOLUTION|>--- conflicted
+++ resolved
@@ -22,16 +22,6 @@
     # Scheduler
     scheduler_interval: int = 60  # seconds
     
-<<<<<<< HEAD
-    # LDAP Configuration
-    ldap_server: Optional[str] = None
-    ldap_port: Optional[str] = None
-    ldap_use_ssl: Optional[str] = None
-    ldap_user_search_base: Optional[str] = None
-    ldap_user_search_filter: Optional[str] = None
-    ldap_bind_dn: Optional[str] = None
-    ldap_bind_password: Optional[str] = None
-=======
     # LDAP Authentication (optional)
     ldap_server: Optional[str] = None
     ldap_port: int = 389
@@ -44,7 +34,6 @@
     ldap_user_search_filter: Optional[str] = None
     ldap_group_search_base: Optional[str] = None
     ldap_group_search_filter: Optional[str] = None
->>>>>>> 60f0e160
     
     class Config:
         env_file = ".env"
